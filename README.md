# Classroom Pilot

A modern Python CLI for automating GitHub Classroom assignment management with comprehensive workflow orchestration, repository discovery, and secret management capabilities.

## 🎯 Overview

<<<<<<< HEAD
This repository provides a complete set of tools for instructors to automate GitHub Classroom assignment management, including:

- **Universal assignment file support** - Works with any file type (.py, .cpp, .sql, .md, .html, .ipynb, etc.)
- **Automated repository discovery** from GitHub Classroom assignments with smart filtering
- **Batch secret management** across multiple student repositories  
- **Repository access management** with intelligent permission cycling for GitHub Classroom issues
- **Template synchronization** with GitHub Classroom repositories
- **Automated cron scheduling** for hands-off assignment management
- **Student assistance tools** for common workflow issues
- **Master workflow orchestration** through configuration files
- **Instructor repository filtering** to focus on student repositories only
- **Git submodule deployment** for cross-assignment reusability
- **Advanced repository context detection** for submodule environments
- **Clear URL distinction** between Classroom assignment pages and repository URLs

## 📊 Project Status - Phase 1: Alpha Implementation

**Current Release**: `v1.1.0-alpha.2` (Bash Implementation)

### ✅ Completed Features
- **🔄 Complete CI/CD Pipeline**: Automated testing, linting, and releases
- **🤖 Automated Release Management**: Both development and production workflows
- **🛡️ Security & Quality Gates**: ShellCheck, secret scanning, branch protection
- **📚 Comprehensive Documentation**: Usage guides, troubleshooting, best practices
- **🧪 Multi-Shell Testing**: Bash, zsh compatibility across platforms
- **🔍 Branch Naming Enforcement**: Automated validation of development workflows
- **🚀 Universal File Type Support**: Works with any assignment file type
- **📦 Batch Operations**: Repository discovery, secret management, template sync
- **🔧 Repository Access Management**: Intelligent permission cycling for GitHub Classroom issues
- **⏰ Automated Scheduling**: Cron-based background synchronization
- **🎯 Submodule Integration**: Easy deployment to assignment repositories

### 🎯 Phase 1 Goals (Current)
- ✅ **Finalize Bash-based CLI** as stable foundation
- ✅ **Comprehensive documentation** for installation and usage
- ✅ **Contribution guidelines** and development workflow
- ✅ **CI/CD pipeline** with automated testing and releases
- 🔄 **Performance optimization** and error handling improvements
- 🔄 **Beta testing** with real classroom environments

### 🚧 Upcoming Phases

#### Phase 2: Enhanced CLI & API Foundation
- **Go-based CLI rewrite** for better performance and cross-platform support
- **RESTful API server** for web-based management interfaces
- **Enhanced error handling** and retry mechanisms
=======
Classroom Pilot provides instructors with a powerful command-line interface to automate GitHub Classroom assignment workflows, including:

- **🐍 Modern Python CLI** - Type-safe, intuitive command interface with rich output
- **📁 Universal file type support** - Works with any assignment file type (.py, .cpp, .sql, .md, .html, .ipynb, etc.)
- **🔍 Automated repository discovery** - Smart filtering and batch operations on student repositories
- **🔐 Batch secret management** - Secure token and secret distribution across repositories
- **🔄 Template synchronization** - Keep assignment templates in sync with GitHub Classroom
- **⚙️ Configuration-driven workflows** - Flexible, reusable assignment configurations
- **🛡️ Enterprise GitHub support** - Custom GitHub Enterprise and internal Git hosting
- **🎯 Instructor-focused filtering** - Automatically excludes instructor repositories from batch operations

## 📊 Project Status - Phase 2: Python CLI Complete ✅

**Current Release**: `v1.0.0` (Python CLI Implementation Complete)

### ✅ Phase 2 Completed Features

#### 🐍 Complete Python CLI Architecture
- **✅ All 10 CLI commands implemented** with full bash script integration
- **✅ Typer-based CLI** with rich help output and shell completion
- **✅ Type-safe configuration** with comprehensive validation
- **✅ Modular command structure** for intuitive workflow management
- **✅ Global options** with dry-run, verbose, and configuration overrides
- **✅ Cross-platform compatibility** (Python 3.10+ on Windows/macOS/Linux)

#### 🏗️ Advanced Engineering
- **✅ Complete BashWrapper implementation** with all script integration
- **✅ Comprehensive error handling** with graceful fallbacks
- **✅ Configuration parsing** with environment variable expansion
- **✅ Custom GitHub host support** for enterprise environments
- **✅ Professional test suite** with 92.9% success rate (39/42 tests)

#### 🧪 Testing & Quality Assurance
- **✅ Comprehensive test coverage** with pytest framework
- **✅ Unit, integration, and comprehensive testing** 
- **✅ CI/CD pipeline** with GitHub Actions
- **✅ Multi-Python version support** (3.8-3.12)
- **✅ Professional code organization** following Python best practices

### 🎯 Phase 2 Status: COMPLETE ✅
- ✅ **Complete Python CLI implementation** with all functionality
- ✅ **Full backward compatibility** with existing bash scripts and configurations
- ✅ **Enhanced error handling** and user experience improvements
- ✅ **Cross-platform distribution** ready for production
- ✅ **Enterprise GitHub support** for custom hosting environments
- ✅ **Comprehensive documentation** and testing infrastructure

### 🚧 Upcoming Features

#### Phase 2 Completion
- **Web API foundation** for future dashboard integration
>>>>>>> d017a56e
- **Plugin architecture** for extensible functionality
- **Enhanced analytics** and reporting capabilities
- **Integration testing** with real classroom environments

#### Phase 3: Web Interface & Advanced Features
- **React-based web dashboard** for visual assignment management
- **Real-time monitoring** and notification systems
- **Multi-classroom management** with role-based access
- **Advanced analytics** and student progress tracking

## 📦 Installation

<<<<<<< HEAD
**💡 Why Bash First?**
- **Universal availability** on all Unix-like systems
- **Educational transparency** - instructors can easily understand and modify
- **Rapid prototyping** of workflow concepts
- **Stable foundation** before complexity increases
- **Classroom-ready** for immediate use

## � Documentation

Comprehensive documentation is provided for all tools and workflows:

- **[Automation Suite Guide](docs/AUTOMATION-SUITE.md)** - Complete feature overview
- **[Assignment Orchestrator](docs/ASSIGNMENT-ORCHESTRATOR.md)** - Master workflow documentation
- **[Cycle Collaborator](docs/CYCLE-COLLABORATOR.md)** - Repository access fix guide
- **[Cron Automation](docs/CRON-AUTOMATION.md)** - Automated scheduling and background sync
- **[Classroom URL Integration](docs/CLASSROOM-URL-INTEGRATION.md)** - GitHub Classroom features
- **[System Summary](docs/ORCHESTRATION-SYSTEM-SUMMARY.md)** - Architecture overview
- **[Secrets Management](docs/SECRETS-MANAGEMENT.md)** - Token and secret handling
- **[Contributing Guidelines](docs/CONTRIBUTING.md)** - Development workflow and standards
- **[Workflow Documentation](.github/README.md)** - GitHub Actions automation guide

## �💡 Pro Tips
- Always use `--dry-run` first to preview changes
- Use `--one-student` when classroom repository URL issues occur
- Generated batch files are saved in `tools/generated/` and automatically git-ignored
- Scripts automatically detect submodule context and load `assignment.conf`
- Use `--help` on any script to see all available options
- Environment variables override `assignment.conf` settings for testing

## 🚀 Automation & CI/CD

The GitHub Classroom Tools now include comprehensive automation through GitHub Actions workflows for professional development and release management.

### Automated Release Management

The tools use **Git Flow** with semantic versioning for professional release management:

- **Alpha releases**: `v1.0.0-alpha.1` - Development snapshots with latest features
- **Beta releases**: `v1.0.0-beta.1` - Release candidates for testing
- **Stable releases**: `v1.0.0` - Production-ready versions
=======
### Option 1: Install via pip (Recommended)
>>>>>>> d017a56e

```bash
# Install the latest version
pip install classroom-pilot

# Or install from source
pip install git+https://github.com/hugo-valle/classroom-pilot.git

# Verify installation
classroom-pilot --help
```

### Option 2: Install with Poetry

```bash
# Clone the repository
git clone https://github.com/hugo-valle/classroom-pilot.git
cd classroom-pilot

# Install with Poetry
poetry install

# Activate the environment
poetry shell

# Verify installation
classroom-pilot --help
```

### Option 3: Development Installation

```bash
# Clone and install in development mode
git clone https://github.com/hugo-valle/classroom-pilot.git
cd classroom-pilot

# Install in editable mode
pip install -e .

# Or install development dependencies
pip install -r requirements-dev.txt
```

### Requirements

- **Python 3.10+** (3.11+ recommended)
- **Git** for repository operations
- **GitHub CLI** (gh) for authentication
- **Bash/Zsh** shell environment

<<<<<<< HEAD
```bash
# Install 4-hour automated sync
./tools/scripts/manage-cron.sh install

# Monitor sync activity
./tools/scripts/manage-cron.sh logs

# Check status
./tools/scripts/manage-cron.sh status
```

The cron job will automatically:
- Sync template changes with GitHub Classroom every 4 hours
- Push tokens to student repositories as they accept assignments
- Log all activity for monitoring

See [Cron Automation Documentation](docs/CRON-AUTOMATION.md) for detailed setup and configuration.

## � Adding Tools to Your Assignment Repository

### Step-by-Step Submodule Setup

To use these GitHub Classroom automation tools in your assignment repository, you need to add them as a git submodule. **The submodule folder must be named `tools`** for the scripts to work correctly.

#### 1. Navigate to Your Assignment Repository

```bash
# Go to your assignment repository root directory
cd /path/to/your-assignment-repository

# Verify you're in the right place (should see your assignment files)
ls -la
# You should see files like: assignment.ipynb, README.md, requirements.txt, etc.
```

#### 2. Add the Tools Submodule

```bash
# Add the tools repository as a submodule named 'tools'
git submodule add https://github.com/hugo-valle/gh_classroom_tools.git tools

# Initialize and update the submodule
git submodule update --init --recursive
```

**⚠️ Important**: The submodule **must** be named `tools` because:
- All scripts expect to find themselves at `./tools/scripts/`
- Configuration files are loaded relative to the `tools/` directory
- The orchestrator automatically detects the repository root as the parent of `tools/`

#### 3. Verify the Setup

```bash
# Check that the submodule was added correctly
git status
# Should show: new file: .gitmodules and new file: tools

# Verify the tools are accessible
ls tools/scripts/
# Should show: assignment-orchestrator.sh, fetch-student-repos.sh, cycle-collaborator.sh, etc.

# Test the submodule setup
./tools/scripts/assignment-orchestrator.sh --help
# Should display the help message
```

#### 4. Commit the Submodule Addition

```bash
# Add and commit the submodule to your repository
git add .gitmodules tools
git commit -m "Add GitHub Classroom automation tools as submodule

- Added hugo-valle/gh_classroom_tools as tools/ submodule
- Provides complete workflow automation for GitHub Classroom
- Includes orchestrator, repository discovery, and secret management"

# Push to your repository
git push origin main
```

#### 5. Create Your Configuration

```bash
# Copy the example configuration and customize it for your assignment
cp tools/assignment-example.conf assignment.conf

# Edit the configuration for your specific assignment
vim assignment.conf  # or your preferred editor

# Key settings to configure:
# - CLASSROOM_URL: Your GitHub Classroom assignment URL
# - ASSIGNMENT_FILE: Your main assignment file (any type: .py, .cpp, .sql, .ipynb, etc.)
# - GITHUB_ORGANIZATION: Your GitHub organization name
# - SECRETS: Any secrets you want to add to student repositories
```

### Repository Structure After Setup

After adding the tools submodule, your assignment repository should look like this:

```
your-assignment-repository/
├── .gitmodules                    # Git submodule configuration (auto-created)
├── assignment.conf                # Your assignment configuration
├── your-assignment-file.*         # Your main assignment file (.py, .cpp, .sql, .ipynb, etc.)
├── README.md                      # Your assignment README
├── requirements.txt               # Dependencies (if applicable)
├── tools/                         # ← GitHub Classroom Tools (submodule)
│   ├── scripts/                   # Automation scripts
│   ├── docs/                      # Documentation
│   ├── assignment-example.conf    # Configuration template
│   └── README.md                  # Tools documentation
└── [other assignment files]       # Additional assignment resources
```

### Updating the Tools Submodule

When new features or fixes are added to the tools repository, you can update your submodule:

```bash
# Update to the latest version of the tools
git submodule update --remote tools

# Commit the submodule update
git add tools
git commit -m "Update tools submodule to latest version"
git push origin main
```

### Troubleshooting Submodule Setup

#### Common Issues and Solutions
=======
## 🚀 Quick Start
>>>>>>> d017a56e

### 1. Configure Your Assignment

Create an assignment configuration file:

```bash
# Create assignment.conf
cat > assignment.conf << 'EOF'
# Assignment Configuration
CLASSROOM_URL="https://classroom.github.com/classrooms/123/assignments/456"
TEMPLATE_REPO_URL="https://github.com/instructor/assignment-template"
ASSIGNMENT_FILE="homework.py"

# GitHub Configuration
GITHUB_TOKEN_FILE="github_token.txt"
SECRETS_LIST="API_KEY,DATABASE_URL"
EOF
```

### 2. Run Commands

```bash
# Show all available commands
classroom-pilot --help

<<<<<<< HEAD
```
gh_classroom_tools/
├── scripts/                          # Core automation scripts
│   ├── assignment-orchestrator.sh    # Master workflow orchestrator
│   ├── fetch-student-repos.sh        # Repository discovery from classroom
│   ├── add-secrets-to-students.sh    # Batch secret management
│   ├── push-to-classroom.sh          # Template synchronization
│   ├── student-update-helper.sh      # Student assistance tools
│   ├── cycle-collaborator.sh         # Repository access fix tool
│   └── SECRETS-MANAGEMENT.md         # Secret management documentation
├── docs/                             # Comprehensive documentation
│   ├── AUTOMATION-SUITE.md           # Complete automation guide
│   ├── ASSIGNMENT-ORCHESTRATOR.md    # Orchestrator documentation
│   ├── CYCLE-COLLABORATOR.md         # Repository access fix guide
│   ├── CLASSROOM-URL-INTEGRATION.md  # Classroom URL features
│   └── ORCHESTRATION-SYSTEM-SUMMARY.md # System overview
├── assignment.conf                   # Main configuration template
├── assignment-example.conf           # Example configuration
└── README.md                         # This file
```
=======
# Sync template to GitHub Classroom (dry-run first)
classroom-pilot --dry-run sync
>>>>>>> d017a56e

# Discover student repositories
classroom-pilot discover

# Add secrets to student repositories
classroom-pilot secrets

# Run complete workflow
classroom-pilot run

# Get detailed help for any command
classroom-pilot sync --help
```

### 3. Configuration Options

```bash
# Use custom configuration file
classroom-pilot --config-file my-assignment.conf sync

# Enable verbose logging
classroom-pilot --verbose discover

# Skip confirmation prompts
classroom-pilot --yes secrets

# Combine options
classroom-pilot --config-file assignment.conf --dry-run --verbose run
```

## 🔧 Configuration

### Assignment Configuration File

Create an `assignment.conf` file with your assignment settings:

```bash
# Required: GitHub Classroom assignment URL
CLASSROOM_URL="https://classroom.github.com/classrooms/123/assignments/456"

# Required: Template repository URL
TEMPLATE_REPO_URL="https://github.com/instructor/assignment-template"

<<<<<<< HEAD
**Key Features:**
- Conflict resolution assistance
- Update guidance
- Batch processing support
- Educational feedback
- **Universal assignment compatibility** through variable-driven configuration
- **Advanced repository root detection** for submodule environments

### 6. Repository Access Fix (`cycle-collaborator.sh`)
**Intelligent repository access management** for fixing GitHub Classroom permission issues.

```bash
# Configuration mode (recommended) - fix access for all students
./tools/scripts/cycle-collaborator.sh --config assignment.conf --batch tools/generated/student-repos-students-only.txt --repo-urls

# Preview what would be done without making changes
./tools/scripts/cycle-collaborator.sh --config assignment.conf --batch tools/generated/student-repos-students-only.txt --repo-urls --dry-run

# Force cycling even when access appears correct
./tools/scripts/cycle-collaborator.sh --config assignment.conf --batch tools/generated/student-repos-students-only.txt --repo-urls --force

# Traditional mode - fix specific student
./tools/scripts/cycle-collaborator.sh assignment1 student-username organization

# List repository status without making changes
./tools/scripts/cycle-collaborator.sh --list assignment1 student-username organization
```

**Key Features:**
- **Intelligent cycling logic** - only cycles when access issues are detected
- **Force mode override** for troubleshooting persistent issues
- **Configuration-based integration** with assignment orchestrator (Step 5)
- **Repository URL batch processing** for seamless workflow integration
- **Comprehensive access verification** and detailed status reporting
- **Safe permission cycling** with pre-flight checks and validation

## ⚙️ Configuration System

### Main Configuration File
The `assignment.conf` file controls all aspects of the workflow:

```bash
# Assignment Information
CLASSROOM_URL="https://classroom.github.com/classrooms/ID/assignments/NAME"          # Assignment page URL
CLASSROOM_REPO_URL="https://github.com/ORG/classroom-semester-assignment"           # Optional: Classroom repo URL
TEMPLATE_REPO_URL="https://github.com/ORG/template.git"                             # Template repository
GITHUB_ORGANIZATION="YOUR-ORG"                                                      # GitHub organization

# Universal Assignment Support (v1.6+)
ASSIGNMENT_FILE="your_assignment_file"    # Any file type: .py, .cpp, .sql, .md, .ipynb, etc.

# Legacy support (deprecated - use ASSIGNMENT_FILE instead)
# ASSIGNMENT_NOTEBOOK="your_assignment.ipynb"  # Jupyter notebooks only

# Repository Discovery Options
INCLUDE_TEMPLATE_IN_BATCH=false           # Include template repository in batch operations
EXCLUDE_INSTRUCTOR_REPOS=false            # Exclude instructor-* repositories from student operations

# Secret Management
SECRETS=(
    "INSTRUCTOR_TESTS_TOKEN:instructor_token.txt:Description"
    "GRADING_TOKEN:grading_token.txt:Another description"
)

# Workflow Control
STEP_SYNC_TEMPLATE=true
STEP_DISCOVER_REPOS=true
STEP_MANAGE_SECRETS=true
STEP_ASSIST_STUDENTS=false

# Output Settings
OUTPUT_DIR="tools/generated"
```

### URL Configuration Guide

Understanding the difference between GitHub Classroom URLs is crucial for proper configuration:

#### `CLASSROOM_URL` (Required)
- **What it is**: The GitHub Classroom assignment management page URL
- **Used for**: Discovering student repositories, extracting assignment names
- **Format**: `https://classroom.github.com/classrooms/CLASSROOM-ID/assignments/ASSIGNMENT-NAME`
- **How to find**: Go to GitHub Classroom → Your Classroom → Assignments → Click your assignment → Copy URL from browser

#### `CLASSROOM_REPO_URL` (Optional)
- **What it is**: The actual git repository URL created by GitHub Classroom for the assignment
- **Used for**: Template synchronization with `push-to-classroom.sh`
- **Format**: `https://github.com/ORG/classroom-semester-assignment-template`
- **How to find**: Look for a repository in your organization with a name like `classroom-fall25-assignment-template`

```bash
# Example distinction:
CLASSROOM_URL="https://classroom.github.com/classrooms/12345/assignments/cs6600-homework1"     # Assignment page
CLASSROOM_REPO_URL="https://github.com/WSU-ML-DL/classroom-fall25-cs6600-homework1-template"  # Repository URL
```

### Universal File Type Support

The tools now support any assignment file type, not just Jupyter notebooks:

```bash
# Python assignments
=======
# Required: Assignment file to validate
>>>>>>> d017a56e
ASSIGNMENT_FILE="homework.py"

# Optional: GitHub Enterprise support
GITHUB_HOSTS="github.enterprise.com,git.company.internal"

# Optional: Secrets management
GITHUB_TOKEN_FILE="github_token.txt"
SECRETS_LIST="API_KEY,DATABASE_URL,SECRET_TOKEN"

# Optional: Repository filtering
EXCLUDE_REPOS="template,example,demo"
INSTRUCTOR_REPOS="instructor-solution"
```

### Environment Variables

Override configuration with environment variables:

```bash
# Custom GitHub hosts
export GITHUB_HOSTS="git.company.internal,github.enterprise.com"

# GitHub token
export GITHUB_TOKEN="ghp_your_token_here"

# Custom assignment file
export ASSIGNMENT_FILE="main.cpp"

<<<<<<< HEAD
# 4. Run automation with enhanced generic support
./tools/scripts/assignment-orchestrator.sh assignment.conf --dry-run  # Preview
./tools/scripts/assignment-orchestrator.sh assignment.conf  # Execute

# 5. Ongoing maintenance
./tools/scripts/assignment-orchestrator.sh assignment.conf --step secrets  # Update secrets
./tools/scripts/assignment-orchestrator.sh assignment.conf --step assist   # Help students
./tools/scripts/assignment-orchestrator.sh assignment.conf --step cycle    # Fix repository access
=======
# Run with overrides
classroom-pilot sync
>>>>>>> d017a56e
```

### Multi-line Arrays

Support for complex configuration arrays:

```bash
# Multi-line secrets list
SECRETS_LIST=(
    "API_KEY"
    "DATABASE_URL" 
    "SECRET_TOKEN"
    "WEBHOOK_SECRET"
)

# Multi-line exclude list
EXCLUDE_REPOS=(
    "template"
    "example" 
    "demo"
    "instructor-*"
)
```

## 📋 Commands Reference

### Main Commands

| Command | Description | Example |
|---------|-------------|---------|
| `run` | Execute complete workflow | `classroom-pilot run` |
| `sync` | Sync template to classroom | `classroom-pilot sync` |
| `discover` | Find student repositories | `classroom-pilot discover` |
| `secrets` | Manage repository secrets | `classroom-pilot secrets` |
| `assist` | Help students with issues | `classroom-pilot assist` |
| `version` | Show version information | `classroom-pilot version` |

### Global Options

| Option | Short | Description | Example |
|--------|-------|-------------|---------|
| `--dry-run` | `-n` | Preview without executing | `classroom-pilot --dry-run sync` |
| `--verbose` | `-v` | Enable detailed logging | `classroom-pilot --verbose discover` |
| `--config-file` | `-c` | Use custom config file | `classroom-pilot -c my.conf sync` |
| `--yes` | `-y` | Skip confirmation prompts | `classroom-pilot --yes secrets` |
| `--help` | | Show help information | `classroom-pilot --help` |

### Workflow Examples

```bash
# Complete assignment setup workflow
classroom-pilot --config-file assignment.conf run

# Sync template changes only
classroom-pilot --dry-run sync
classroom-pilot sync

# Update secrets for all students
classroom-pilot --verbose secrets

# Help specific students
classroom-pilot --config-file student-issues.conf assist

# Check what would happen
classroom-pilot --dry-run --verbose run
```

## 💡 Best Practices

### Development Workflow

- **Always test with `--dry-run`** before making changes
- **Use `--verbose`** for debugging configuration issues
- **Keep configuration files in version control** with your assignment
- **Use environment variables** for sensitive information
- **Test with single student first** using filtered configuration

### Configuration Management

- **Separate configs per assignment** for better organization
- **Use descriptive filenames** like `midterm-exam.conf`
- **Document custom GitHub hosts** in your assignment README
- **Validate URLs** before running batch operations

### Security Considerations

- **Store GitHub tokens securely** using `GITHUB_TOKEN_FILE`
- **Use environment variables** for sensitive configuration
- **Review `--dry-run` output** before executing changes
- **Limit repository access** with proper filtering
- **Audit secret distribution** using verbose logging

## 🛠️ Development

<<<<<<< HEAD
# Weekly maintenance  
./tools/scripts/add-secrets-to-students.sh INSTRUCTOR_TESTS_TOKEN --batch tools/generated/student-repos-students-only.txt --max-age 7  # Refresh old secrets
./tools/scripts/cycle-collaborator.sh --config assignment.conf --batch tools/generated/student-repos-students-only.txt --repo-urls  # Fix any access issues
=======
### Project Structure
>>>>>>> d017a56e

```
<<<<<<< HEAD

**💡 Pro Tips:**
- Always use `--dry-run` first to preview changes
- Use `--one-student` when classroom repository URL issues occur
- Generated batch files are saved in `tools/generated/` and automatically git-ignored
- Scripts automatically detect submodule context and load `assignment.conf`
- Use `--help` on any script to see all available options
- Environment variables override `assignment.conf` settings for testing

## �📚 Documentation

Comprehensive documentation is provided for all tools and workflows:

- **[Automation Suite Guide](docs/AUTOMATION-SUITE.md)** - Complete feature overview
- **[Assignment Orchestrator](docs/ASSIGNMENT-ORCHESTRATOR.md)** - Master workflow documentation
- **[Cycle Collaborator](docs/CYCLE-COLLABORATOR.md)** - Repository access fix guide
- **[Classroom URL Integration](docs/CLASSROOM-URL-INTEGRATION.md)** - GitHub Classroom features
- **[System Summary](docs/ORCHESTRATION-SYSTEM-SUMMARY.md)** - Architecture overview
- **[Secrets Management](docs/SECRETS-MANAGEMENT.md)** - Token and secret handling

## 🚀 Advanced Usage

### Multiple Assignment Management (Enhanced in v1.4)
```bash
# Different configurations for different assignments with generic support
./tools/scripts/assignment-orchestrator.sh hw1.conf     # ASSIGNMENT_NOTEBOOK="hw1.ipynb"
./tools/scripts/assignment-orchestrator.sh hw2.conf     # ASSIGNMENT_NOTEBOOK="hw2.ipynb"
./tools/scripts/assignment-orchestrator.sh final.conf   # ASSIGNMENT_NOTEBOOK="final_project.ipynb"

# Direct environment variable override for testing
ASSIGNMENT_NOTEBOOK="test.ipynb" ./tools/scripts/push-to-classroom.sh --dry-run
=======
classroom_pilot/
├── __init__.py          # Package initialization
├── __main__.py          # CLI entry point
├── cli.py               # Typer CLI implementation
├── config.py            # Configuration management
├── bash_wrapper.py      # Script execution wrapper
├── utils.py             # Utility functions
├── scripts/             # Bash scripts
│   ├── __init__.py
│   ├── *.sh             # Individual workflow scripts
└── docs/                # Documentation
>>>>>>> d017a56e
```

### Contributing

```bash
# Clone and setup development environment
git clone https://github.com/hugo-valle/classroom-pilot.git
cd classroom-pilot

# Install development dependencies
pip install -r requirements-dev.txt
pip install -e .

# Run tests
make test              # Quick functionality tests
make test-unit         # Full pytest unit tests
pytest tests/ -v       # Run tests directly

# Run comprehensive tests
make test-full
python tests/test_comprehensive.py

# Format code
black classroom_pilot/
isort classroom_pilot/

# Type checking
mypy classroom_pilot/

# Create feature branch
git checkout -b feature/new-feature
```

### Architecture

- **Modern Python CLI** built with Typer for rich interaction
- **Configuration-driven** with validation and environment expansion  
- **Bash script compatibility** through wrapper execution
- **Cross-platform support** with proper path handling
- **Enterprise GitHub support** with custom host validation
- **Type safety** with comprehensive type annotations

## 📞 Support

- **Documentation**: [GitHub Repository](https://github.com/hugo-valle/classroom-pilot)
- **Issues**: [GitHub Issues](https://github.com/hugo-valle/classroom-pilot/issues)
- **Discussions**: [GitHub Discussions](https://github.com/hugo-valle/classroom-pilot/discussions)

---

---

**Classroom Pilot** - Streamlining GitHub Classroom assignment management through modern automation.<|MERGE_RESOLUTION|>--- conflicted
+++ resolved
@@ -4,54 +4,6 @@
 
 ## 🎯 Overview
 
-<<<<<<< HEAD
-This repository provides a complete set of tools for instructors to automate GitHub Classroom assignment management, including:
-
-- **Universal assignment file support** - Works with any file type (.py, .cpp, .sql, .md, .html, .ipynb, etc.)
-- **Automated repository discovery** from GitHub Classroom assignments with smart filtering
-- **Batch secret management** across multiple student repositories  
-- **Repository access management** with intelligent permission cycling for GitHub Classroom issues
-- **Template synchronization** with GitHub Classroom repositories
-- **Automated cron scheduling** for hands-off assignment management
-- **Student assistance tools** for common workflow issues
-- **Master workflow orchestration** through configuration files
-- **Instructor repository filtering** to focus on student repositories only
-- **Git submodule deployment** for cross-assignment reusability
-- **Advanced repository context detection** for submodule environments
-- **Clear URL distinction** between Classroom assignment pages and repository URLs
-
-## 📊 Project Status - Phase 1: Alpha Implementation
-
-**Current Release**: `v1.1.0-alpha.2` (Bash Implementation)
-
-### ✅ Completed Features
-- **🔄 Complete CI/CD Pipeline**: Automated testing, linting, and releases
-- **🤖 Automated Release Management**: Both development and production workflows
-- **🛡️ Security & Quality Gates**: ShellCheck, secret scanning, branch protection
-- **📚 Comprehensive Documentation**: Usage guides, troubleshooting, best practices
-- **🧪 Multi-Shell Testing**: Bash, zsh compatibility across platforms
-- **🔍 Branch Naming Enforcement**: Automated validation of development workflows
-- **🚀 Universal File Type Support**: Works with any assignment file type
-- **📦 Batch Operations**: Repository discovery, secret management, template sync
-- **🔧 Repository Access Management**: Intelligent permission cycling for GitHub Classroom issues
-- **⏰ Automated Scheduling**: Cron-based background synchronization
-- **🎯 Submodule Integration**: Easy deployment to assignment repositories
-
-### 🎯 Phase 1 Goals (Current)
-- ✅ **Finalize Bash-based CLI** as stable foundation
-- ✅ **Comprehensive documentation** for installation and usage
-- ✅ **Contribution guidelines** and development workflow
-- ✅ **CI/CD pipeline** with automated testing and releases
-- 🔄 **Performance optimization** and error handling improvements
-- 🔄 **Beta testing** with real classroom environments
-
-### 🚧 Upcoming Phases
-
-#### Phase 2: Enhanced CLI & API Foundation
-- **Go-based CLI rewrite** for better performance and cross-platform support
-- **RESTful API server** for web-based management interfaces
-- **Enhanced error handling** and retry mechanisms
-=======
 Classroom Pilot provides instructors with a powerful command-line interface to automate GitHub Classroom assignment workflows, including:
 
 - **🐍 Modern Python CLI** - Type-safe, intuitive command interface with rich output
@@ -103,7 +55,6 @@
 
 #### Phase 2 Completion
 - **Web API foundation** for future dashboard integration
->>>>>>> d017a56e
 - **Plugin architecture** for extensible functionality
 - **Enhanced analytics** and reporting capabilities
 - **Integration testing** with real classroom environments
@@ -116,50 +67,7 @@
 
 ## 📦 Installation
 
-<<<<<<< HEAD
-**💡 Why Bash First?**
-- **Universal availability** on all Unix-like systems
-- **Educational transparency** - instructors can easily understand and modify
-- **Rapid prototyping** of workflow concepts
-- **Stable foundation** before complexity increases
-- **Classroom-ready** for immediate use
-
-## � Documentation
-
-Comprehensive documentation is provided for all tools and workflows:
-
-- **[Automation Suite Guide](docs/AUTOMATION-SUITE.md)** - Complete feature overview
-- **[Assignment Orchestrator](docs/ASSIGNMENT-ORCHESTRATOR.md)** - Master workflow documentation
-- **[Cycle Collaborator](docs/CYCLE-COLLABORATOR.md)** - Repository access fix guide
-- **[Cron Automation](docs/CRON-AUTOMATION.md)** - Automated scheduling and background sync
-- **[Classroom URL Integration](docs/CLASSROOM-URL-INTEGRATION.md)** - GitHub Classroom features
-- **[System Summary](docs/ORCHESTRATION-SYSTEM-SUMMARY.md)** - Architecture overview
-- **[Secrets Management](docs/SECRETS-MANAGEMENT.md)** - Token and secret handling
-- **[Contributing Guidelines](docs/CONTRIBUTING.md)** - Development workflow and standards
-- **[Workflow Documentation](.github/README.md)** - GitHub Actions automation guide
-
-## �💡 Pro Tips
-- Always use `--dry-run` first to preview changes
-- Use `--one-student` when classroom repository URL issues occur
-- Generated batch files are saved in `tools/generated/` and automatically git-ignored
-- Scripts automatically detect submodule context and load `assignment.conf`
-- Use `--help` on any script to see all available options
-- Environment variables override `assignment.conf` settings for testing
-
-## 🚀 Automation & CI/CD
-
-The GitHub Classroom Tools now include comprehensive automation through GitHub Actions workflows for professional development and release management.
-
-### Automated Release Management
-
-The tools use **Git Flow** with semantic versioning for professional release management:
-
-- **Alpha releases**: `v1.0.0-alpha.1` - Development snapshots with latest features
-- **Beta releases**: `v1.0.0-beta.1` - Release candidates for testing
-- **Stable releases**: `v1.0.0` - Production-ready versions
-=======
 ### Option 1: Install via pip (Recommended)
->>>>>>> d017a56e
 
 ```bash
 # Install the latest version
@@ -210,143 +118,7 @@
 - **GitHub CLI** (gh) for authentication
 - **Bash/Zsh** shell environment
 
-<<<<<<< HEAD
-```bash
-# Install 4-hour automated sync
-./tools/scripts/manage-cron.sh install
-
-# Monitor sync activity
-./tools/scripts/manage-cron.sh logs
-
-# Check status
-./tools/scripts/manage-cron.sh status
-```
-
-The cron job will automatically:
-- Sync template changes with GitHub Classroom every 4 hours
-- Push tokens to student repositories as they accept assignments
-- Log all activity for monitoring
-
-See [Cron Automation Documentation](docs/CRON-AUTOMATION.md) for detailed setup and configuration.
-
-## � Adding Tools to Your Assignment Repository
-
-### Step-by-Step Submodule Setup
-
-To use these GitHub Classroom automation tools in your assignment repository, you need to add them as a git submodule. **The submodule folder must be named `tools`** for the scripts to work correctly.
-
-#### 1. Navigate to Your Assignment Repository
-
-```bash
-# Go to your assignment repository root directory
-cd /path/to/your-assignment-repository
-
-# Verify you're in the right place (should see your assignment files)
-ls -la
-# You should see files like: assignment.ipynb, README.md, requirements.txt, etc.
-```
-
-#### 2. Add the Tools Submodule
-
-```bash
-# Add the tools repository as a submodule named 'tools'
-git submodule add https://github.com/hugo-valle/gh_classroom_tools.git tools
-
-# Initialize and update the submodule
-git submodule update --init --recursive
-```
-
-**⚠️ Important**: The submodule **must** be named `tools` because:
-- All scripts expect to find themselves at `./tools/scripts/`
-- Configuration files are loaded relative to the `tools/` directory
-- The orchestrator automatically detects the repository root as the parent of `tools/`
-
-#### 3. Verify the Setup
-
-```bash
-# Check that the submodule was added correctly
-git status
-# Should show: new file: .gitmodules and new file: tools
-
-# Verify the tools are accessible
-ls tools/scripts/
-# Should show: assignment-orchestrator.sh, fetch-student-repos.sh, cycle-collaborator.sh, etc.
-
-# Test the submodule setup
-./tools/scripts/assignment-orchestrator.sh --help
-# Should display the help message
-```
-
-#### 4. Commit the Submodule Addition
-
-```bash
-# Add and commit the submodule to your repository
-git add .gitmodules tools
-git commit -m "Add GitHub Classroom automation tools as submodule
-
-- Added hugo-valle/gh_classroom_tools as tools/ submodule
-- Provides complete workflow automation for GitHub Classroom
-- Includes orchestrator, repository discovery, and secret management"
-
-# Push to your repository
-git push origin main
-```
-
-#### 5. Create Your Configuration
-
-```bash
-# Copy the example configuration and customize it for your assignment
-cp tools/assignment-example.conf assignment.conf
-
-# Edit the configuration for your specific assignment
-vim assignment.conf  # or your preferred editor
-
-# Key settings to configure:
-# - CLASSROOM_URL: Your GitHub Classroom assignment URL
-# - ASSIGNMENT_FILE: Your main assignment file (any type: .py, .cpp, .sql, .ipynb, etc.)
-# - GITHUB_ORGANIZATION: Your GitHub organization name
-# - SECRETS: Any secrets you want to add to student repositories
-```
-
-### Repository Structure After Setup
-
-After adding the tools submodule, your assignment repository should look like this:
-
-```
-your-assignment-repository/
-├── .gitmodules                    # Git submodule configuration (auto-created)
-├── assignment.conf                # Your assignment configuration
-├── your-assignment-file.*         # Your main assignment file (.py, .cpp, .sql, .ipynb, etc.)
-├── README.md                      # Your assignment README
-├── requirements.txt               # Dependencies (if applicable)
-├── tools/                         # ← GitHub Classroom Tools (submodule)
-│   ├── scripts/                   # Automation scripts
-│   ├── docs/                      # Documentation
-│   ├── assignment-example.conf    # Configuration template
-│   └── README.md                  # Tools documentation
-└── [other assignment files]       # Additional assignment resources
-```
-
-### Updating the Tools Submodule
-
-When new features or fixes are added to the tools repository, you can update your submodule:
-
-```bash
-# Update to the latest version of the tools
-git submodule update --remote tools
-
-# Commit the submodule update
-git add tools
-git commit -m "Update tools submodule to latest version"
-git push origin main
-```
-
-### Troubleshooting Submodule Setup
-
-#### Common Issues and Solutions
-=======
 ## 🚀 Quick Start
->>>>>>> d017a56e
 
 ### 1. Configure Your Assignment
 
@@ -372,31 +144,8 @@
 # Show all available commands
 classroom-pilot --help
 
-<<<<<<< HEAD
-```
-gh_classroom_tools/
-├── scripts/                          # Core automation scripts
-│   ├── assignment-orchestrator.sh    # Master workflow orchestrator
-│   ├── fetch-student-repos.sh        # Repository discovery from classroom
-│   ├── add-secrets-to-students.sh    # Batch secret management
-│   ├── push-to-classroom.sh          # Template synchronization
-│   ├── student-update-helper.sh      # Student assistance tools
-│   ├── cycle-collaborator.sh         # Repository access fix tool
-│   └── SECRETS-MANAGEMENT.md         # Secret management documentation
-├── docs/                             # Comprehensive documentation
-│   ├── AUTOMATION-SUITE.md           # Complete automation guide
-│   ├── ASSIGNMENT-ORCHESTRATOR.md    # Orchestrator documentation
-│   ├── CYCLE-COLLABORATOR.md         # Repository access fix guide
-│   ├── CLASSROOM-URL-INTEGRATION.md  # Classroom URL features
-│   └── ORCHESTRATION-SYSTEM-SUMMARY.md # System overview
-├── assignment.conf                   # Main configuration template
-├── assignment-example.conf           # Example configuration
-└── README.md                         # This file
-```
-=======
 # Sync template to GitHub Classroom (dry-run first)
 classroom-pilot --dry-run sync
->>>>>>> d017a56e
 
 # Discover student repositories
 classroom-pilot discover
@@ -440,112 +189,7 @@
 # Required: Template repository URL
 TEMPLATE_REPO_URL="https://github.com/instructor/assignment-template"
 
-<<<<<<< HEAD
-**Key Features:**
-- Conflict resolution assistance
-- Update guidance
-- Batch processing support
-- Educational feedback
-- **Universal assignment compatibility** through variable-driven configuration
-- **Advanced repository root detection** for submodule environments
-
-### 6. Repository Access Fix (`cycle-collaborator.sh`)
-**Intelligent repository access management** for fixing GitHub Classroom permission issues.
-
-```bash
-# Configuration mode (recommended) - fix access for all students
-./tools/scripts/cycle-collaborator.sh --config assignment.conf --batch tools/generated/student-repos-students-only.txt --repo-urls
-
-# Preview what would be done without making changes
-./tools/scripts/cycle-collaborator.sh --config assignment.conf --batch tools/generated/student-repos-students-only.txt --repo-urls --dry-run
-
-# Force cycling even when access appears correct
-./tools/scripts/cycle-collaborator.sh --config assignment.conf --batch tools/generated/student-repos-students-only.txt --repo-urls --force
-
-# Traditional mode - fix specific student
-./tools/scripts/cycle-collaborator.sh assignment1 student-username organization
-
-# List repository status without making changes
-./tools/scripts/cycle-collaborator.sh --list assignment1 student-username organization
-```
-
-**Key Features:**
-- **Intelligent cycling logic** - only cycles when access issues are detected
-- **Force mode override** for troubleshooting persistent issues
-- **Configuration-based integration** with assignment orchestrator (Step 5)
-- **Repository URL batch processing** for seamless workflow integration
-- **Comprehensive access verification** and detailed status reporting
-- **Safe permission cycling** with pre-flight checks and validation
-
-## ⚙️ Configuration System
-
-### Main Configuration File
-The `assignment.conf` file controls all aspects of the workflow:
-
-```bash
-# Assignment Information
-CLASSROOM_URL="https://classroom.github.com/classrooms/ID/assignments/NAME"          # Assignment page URL
-CLASSROOM_REPO_URL="https://github.com/ORG/classroom-semester-assignment"           # Optional: Classroom repo URL
-TEMPLATE_REPO_URL="https://github.com/ORG/template.git"                             # Template repository
-GITHUB_ORGANIZATION="YOUR-ORG"                                                      # GitHub organization
-
-# Universal Assignment Support (v1.6+)
-ASSIGNMENT_FILE="your_assignment_file"    # Any file type: .py, .cpp, .sql, .md, .ipynb, etc.
-
-# Legacy support (deprecated - use ASSIGNMENT_FILE instead)
-# ASSIGNMENT_NOTEBOOK="your_assignment.ipynb"  # Jupyter notebooks only
-
-# Repository Discovery Options
-INCLUDE_TEMPLATE_IN_BATCH=false           # Include template repository in batch operations
-EXCLUDE_INSTRUCTOR_REPOS=false            # Exclude instructor-* repositories from student operations
-
-# Secret Management
-SECRETS=(
-    "INSTRUCTOR_TESTS_TOKEN:instructor_token.txt:Description"
-    "GRADING_TOKEN:grading_token.txt:Another description"
-)
-
-# Workflow Control
-STEP_SYNC_TEMPLATE=true
-STEP_DISCOVER_REPOS=true
-STEP_MANAGE_SECRETS=true
-STEP_ASSIST_STUDENTS=false
-
-# Output Settings
-OUTPUT_DIR="tools/generated"
-```
-
-### URL Configuration Guide
-
-Understanding the difference between GitHub Classroom URLs is crucial for proper configuration:
-
-#### `CLASSROOM_URL` (Required)
-- **What it is**: The GitHub Classroom assignment management page URL
-- **Used for**: Discovering student repositories, extracting assignment names
-- **Format**: `https://classroom.github.com/classrooms/CLASSROOM-ID/assignments/ASSIGNMENT-NAME`
-- **How to find**: Go to GitHub Classroom → Your Classroom → Assignments → Click your assignment → Copy URL from browser
-
-#### `CLASSROOM_REPO_URL` (Optional)
-- **What it is**: The actual git repository URL created by GitHub Classroom for the assignment
-- **Used for**: Template synchronization with `push-to-classroom.sh`
-- **Format**: `https://github.com/ORG/classroom-semester-assignment-template`
-- **How to find**: Look for a repository in your organization with a name like `classroom-fall25-assignment-template`
-
-```bash
-# Example distinction:
-CLASSROOM_URL="https://classroom.github.com/classrooms/12345/assignments/cs6600-homework1"     # Assignment page
-CLASSROOM_REPO_URL="https://github.com/WSU-ML-DL/classroom-fall25-cs6600-homework1-template"  # Repository URL
-```
-
-### Universal File Type Support
-
-The tools now support any assignment file type, not just Jupyter notebooks:
-
-```bash
-# Python assignments
-=======
 # Required: Assignment file to validate
->>>>>>> d017a56e
 ASSIGNMENT_FILE="homework.py"
 
 # Optional: GitHub Enterprise support
@@ -574,19 +218,8 @@
 # Custom assignment file
 export ASSIGNMENT_FILE="main.cpp"
 
-<<<<<<< HEAD
-# 4. Run automation with enhanced generic support
-./tools/scripts/assignment-orchestrator.sh assignment.conf --dry-run  # Preview
-./tools/scripts/assignment-orchestrator.sh assignment.conf  # Execute
-
-# 5. Ongoing maintenance
-./tools/scripts/assignment-orchestrator.sh assignment.conf --step secrets  # Update secrets
-./tools/scripts/assignment-orchestrator.sh assignment.conf --step assist   # Help students
-./tools/scripts/assignment-orchestrator.sh assignment.conf --step cycle    # Fix repository access
-=======
 # Run with overrides
 classroom-pilot sync
->>>>>>> d017a56e
 ```
 
 ### Multi-line Arrays
@@ -681,48 +314,9 @@
 
 ## 🛠️ Development
 
-<<<<<<< HEAD
-# Weekly maintenance  
-./tools/scripts/add-secrets-to-students.sh INSTRUCTOR_TESTS_TOKEN --batch tools/generated/student-repos-students-only.txt --max-age 7  # Refresh old secrets
-./tools/scripts/cycle-collaborator.sh --config assignment.conf --batch tools/generated/student-repos-students-only.txt --repo-urls  # Fix any access issues
-=======
 ### Project Structure
->>>>>>> d017a56e
-
-```
-<<<<<<< HEAD
-
-**💡 Pro Tips:**
-- Always use `--dry-run` first to preview changes
-- Use `--one-student` when classroom repository URL issues occur
-- Generated batch files are saved in `tools/generated/` and automatically git-ignored
-- Scripts automatically detect submodule context and load `assignment.conf`
-- Use `--help` on any script to see all available options
-- Environment variables override `assignment.conf` settings for testing
-
-## �📚 Documentation
-
-Comprehensive documentation is provided for all tools and workflows:
-
-- **[Automation Suite Guide](docs/AUTOMATION-SUITE.md)** - Complete feature overview
-- **[Assignment Orchestrator](docs/ASSIGNMENT-ORCHESTRATOR.md)** - Master workflow documentation
-- **[Cycle Collaborator](docs/CYCLE-COLLABORATOR.md)** - Repository access fix guide
-- **[Classroom URL Integration](docs/CLASSROOM-URL-INTEGRATION.md)** - GitHub Classroom features
-- **[System Summary](docs/ORCHESTRATION-SYSTEM-SUMMARY.md)** - Architecture overview
-- **[Secrets Management](docs/SECRETS-MANAGEMENT.md)** - Token and secret handling
-
-## 🚀 Advanced Usage
-
-### Multiple Assignment Management (Enhanced in v1.4)
-```bash
-# Different configurations for different assignments with generic support
-./tools/scripts/assignment-orchestrator.sh hw1.conf     # ASSIGNMENT_NOTEBOOK="hw1.ipynb"
-./tools/scripts/assignment-orchestrator.sh hw2.conf     # ASSIGNMENT_NOTEBOOK="hw2.ipynb"
-./tools/scripts/assignment-orchestrator.sh final.conf   # ASSIGNMENT_NOTEBOOK="final_project.ipynb"
-
-# Direct environment variable override for testing
-ASSIGNMENT_NOTEBOOK="test.ipynb" ./tools/scripts/push-to-classroom.sh --dry-run
-=======
+
+```
 classroom_pilot/
 ├── __init__.py          # Package initialization
 ├── __main__.py          # CLI entry point
@@ -734,7 +328,6 @@
 │   ├── __init__.py
 │   ├── *.sh             # Individual workflow scripts
 └── docs/                # Documentation
->>>>>>> d017a56e
 ```
 
 ### Contributing
